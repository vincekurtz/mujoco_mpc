--- conflicted
+++ resolved
@@ -59,13 +59,9 @@
     from grpc_tools import protoc  # pylint: disable=import-outside-toplevel
 
     filter_proto_filename = "filter.proto"
-<<<<<<< HEAD
-    filter_proto_source_path = Path("..", "mjpc", "grpc", filter_proto_filename).resolve()
-=======
     filter_proto_source_path = Path(
         "..", "mjpc", "grpc", filter_proto_filename
     ).resolve()
->>>>>>> ba601836
     assert self.build_lib is not None
     build_lib_path = Path(self.build_lib).resolve()
     proto_module_relative_path = Path(
