// Copyright 2021 DeepMind Technologies Limited
//
// Licensed under the Apache License, Version 2.0 (the "License");
// you may not use this file except in compliance with the License.
// You may obtain a copy of the License at
//
//     http://www.apache.org/licenses/LICENSE-2.0
//
// Unless required by applicable law or agreed to in writing, software
// distributed under the License is distributed on an "AS IS" BASIS,
// WITHOUT WARRANTIES OR CONDITIONS OF ANY KIND, either express or implied.
// See the License for the specific language governing permissions and
// limitations under the License.

#include <cstdlib>
#include <cstring>
#include <iostream>
#include <ostream>
#include <vector>
#include <absl/flags/parse.h>

#include "mjpc/app.h"
#include "mjpc/task.h"
#include "mjpc/utilities.h"
#include "mjpc/tasks/tasks.h"


// machinery for replacing command line error by a macOS dialog box
// when running under Rosetta
#if defined(__APPLE__) && defined(__AVX__)
extern void DisplayErrorDialogBox(const char* title, const char* msg);
static const char* rosetta_error_msg = nullptr;
__attribute__((used, visibility("default")))
extern "C" void _mj_rosettaError(const char* msg) {
  rosetta_error_msg = msg;
}
#endif

// run event loop
int main(int argc, char** argv) {
  // display an error if running on macOS under Rosetta 2
#if defined(__APPLE__) && defined(__AVX__)
  if (rosetta_error_msg) {
    DisplayErrorDialogBox("Rosetta 2 is not supported", rosetta_error_msg);
    std::exit(1);
  }
#endif
  absl::ParseCommandLine(argc, argv);

<<<<<<< HEAD
  mjpc::StartApp(mjpc::GetTasks(), 13);  // start with quadruped
=======
  mjpc::StartApp(mjpc::GetTasks(), 13);  // start with quadruped flat
>>>>>>> 744912d0
  return 0;
}<|MERGE_RESOLUTION|>--- conflicted
+++ resolved
@@ -47,10 +47,6 @@
 #endif
   absl::ParseCommandLine(argc, argv);
 
-<<<<<<< HEAD
-  mjpc::StartApp(mjpc::GetTasks(), 13);  // start with quadruped
-=======
-  mjpc::StartApp(mjpc::GetTasks(), 13);  // start with quadruped flat
->>>>>>> 744912d0
+  mjpc::StartApp(mjpc::GetTasks(), 14);  // start with quadruped flat
   return 0;
 }