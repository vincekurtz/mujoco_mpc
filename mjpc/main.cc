// Copyright 2021 DeepMind Technologies Limited
//
// Licensed under the Apache License, Version 2.0 (the "License");
// you may not use this file except in compliance with the License.
// You may obtain a copy of the License at
//
//     http://www.apache.org/licenses/LICENSE-2.0
//
// Unless required by applicable law or agreed to in writing, software
// distributed under the License is distributed on an "AS IS" BASIS,
// WITHOUT WARRANTIES OR CONDITIONS OF ANY KIND, either express or implied.
// See the License for the specific language governing permissions and
// limitations under the License.

#include <cstdlib>
#include <cstring>
#include <iostream>
#include <ostream>
#include <vector>
#include <absl/flags/parse.h>

#include "mjpc/app.h"
#include "mjpc/task.h"
#include "mjpc/utilities.h"
#include "mjpc/tasks/tasks.h"


// machinery for replacing command line error by a macOS dialog box
// when running under Rosetta
#if defined(__APPLE__) && defined(__AVX__)
extern void DisplayErrorDialogBox(const char* title, const char* msg);
static const char* rosetta_error_msg = nullptr;
__attribute__((used, visibility("default")))
extern "C" void _mj_rosettaError(const char* msg) {
  rosetta_error_msg = msg;
}
#endif

// run event loop
int main(int argc, char** argv) {
  // display an error if running on macOS under Rosetta 2
#if defined(__APPLE__) && defined(__AVX__)
  if (rosetta_error_msg) {
    DisplayErrorDialogBox("Rosetta 2 is not supported", rosetta_error_msg);
    std::exit(1);
  }
#endif
  absl::ParseCommandLine(argc, argv);

<<<<<<< HEAD
  mjpc::StartApp(mjpc::GetTasks(), 11);  // start with quadruped flat
=======
  mjpc::StartApp(mjpc::GetTasks(), 1);  // start with allegro
>>>>>>> 9b7fce8d
  return 0;
}<|MERGE_RESOLUTION|>--- conflicted
+++ resolved
@@ -46,11 +46,6 @@
   }
 #endif
   absl::ParseCommandLine(argc, argv);
-
-<<<<<<< HEAD
-  mjpc::StartApp(mjpc::GetTasks(), 11);  // start with quadruped flat
-=======
   mjpc::StartApp(mjpc::GetTasks(), 1);  // start with allegro
->>>>>>> 9b7fce8d
   return 0;
 }