--- conflicted
+++ resolved
@@ -15,11 +15,7 @@
     <light pos="0 0 1"/>
     <body name="cube" pos="0.140696023 0.0 0.075" quat="1 0 0 0">
       <freejoint/>
-<<<<<<< HEAD
-      <geom name="cube" type="box" size=".035 .035 .035" mass=".108" material="cube"/>
-=======
-      <geom name="cube" type="box" size=".035 .035 .035" mass=".194" material="cube"/>
->>>>>>> 9b7fce8d
+      <geom name="cube" type="box" size=".035 .035 .035" mass=".108" material="cube" friction="0.3 0.05 0.0001" priority="1" condim="6"/>
     </body>
   </worldbody>
 
