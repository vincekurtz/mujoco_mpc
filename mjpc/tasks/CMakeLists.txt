# Copyright 2022 DeepMind Technologies Limited
#
# Licensed under the Apache License, Version 2.0 (the "License");
# you may not use this file except in compliance with the License.
# You may obtain a copy of the License at
#
#     https://www.apache.org/licenses/LICENSE-2.0
#
# Unless required by applicable law or agreed to in writing, software
# distributed under the License is distributed on an "AS IS" BASIS,
# WITHOUT WARRANTIES OR CONDITIONS OF ANY KIND, either express or implied.
# See the License for the specific language governing permissions and
# limitations under the License.

# Copy the model files to the binary directory to make them available to the
# built binary.

add_custom_target(
<<<<<<< HEAD
  copy_model_resources ALL
  ## dm_control models
  # acrobot
  COMMAND ${CMAKE_COMMAND} -E copy
          ${dm_control_SOURCE_DIR}/dm_control/suite/acrobot.xml
          ${CMAKE_CURRENT_BINARY_DIR}/acrobot/acrobot.xml
  COMMAND patch -o ${CMAKE_CURRENT_BINARY_DIR}/acrobot/acrobot_modified.xml
          ${CMAKE_CURRENT_BINARY_DIR}/acrobot/acrobot.xml
          <${CMAKE_CURRENT_SOURCE_DIR}/acrobot/acrobot.xml.patch
  # cartpole
  COMMAND ${CMAKE_COMMAND} -E copy
          ${dm_control_SOURCE_DIR}/dm_control/suite/cartpole.xml
          ${CMAKE_CURRENT_BINARY_DIR}/cartpole/cartpole.xml
  COMMAND patch -o ${CMAKE_CURRENT_BINARY_DIR}/cartpole/cartpole_modified.xml
          ${CMAKE_CURRENT_BINARY_DIR}/cartpole/cartpole.xml
          <${CMAKE_CURRENT_SOURCE_DIR}/cartpole/cartpole.xml.patch
  # humanoid
  COMMAND ${CMAKE_COMMAND} -E copy
          ${dm_control_SOURCE_DIR}/dm_control/suite/humanoid.xml
          ${CMAKE_CURRENT_BINARY_DIR}/humanoid/humanoid.xml
  COMMAND patch -o ${CMAKE_CURRENT_BINARY_DIR}/humanoid/humanoid_modified.xml
          ${CMAKE_CURRENT_BINARY_DIR}/humanoid/humanoid.xml
          <${CMAKE_CURRENT_SOURCE_DIR}/humanoid/humanoid.xml.patch
  # particle
  COMMAND ${CMAKE_COMMAND} -E copy
          ${dm_control_SOURCE_DIR}/dm_control/suite/point_mass.xml
          ${CMAKE_CURRENT_BINARY_DIR}/particle/particle.xml
  COMMAND patch -o ${CMAKE_CURRENT_BINARY_DIR}/particle/particle_modified.xml
          ${CMAKE_CURRENT_BINARY_DIR}/particle/particle.xml
          <${CMAKE_CURRENT_SOURCE_DIR}/particle/particle.xml.patch
  # swimmer
  COMMAND ${CMAKE_COMMAND} -E copy
          ${dm_control_SOURCE_DIR}/dm_control/suite/swimmer.xml
          ${CMAKE_CURRENT_BINARY_DIR}/swimmer/swimmer.xml
  COMMAND patch -o ${CMAKE_CURRENT_BINARY_DIR}/swimmer/swimmer_modified.xml
          ${CMAKE_CURRENT_BINARY_DIR}/swimmer/swimmer.xml
          <${CMAKE_CURRENT_SOURCE_DIR}/swimmer/swimmer.xml.patch
  # walker
  COMMAND ${CMAKE_COMMAND} -E copy
          ${dm_control_SOURCE_DIR}/dm_control/suite/walker.xml
          ${CMAKE_CURRENT_BINARY_DIR}/walker/walker.xml
  COMMAND patch -o ${CMAKE_CURRENT_BINARY_DIR}/walker/walker_modified.xml
          ${CMAKE_CURRENT_BINARY_DIR}/walker/walker.xml
          <${CMAKE_CURRENT_SOURCE_DIR}/walker/walker.xml.patch

  ## Menagerie models
  COMMAND ${CMAKE_COMMAND} -E copy
          ${menagerie_SOURCE_DIR}/shadow_hand/right_hand.xml
          ${CMAKE_CURRENT_BINARY_DIR}/hand/right_hand.xml
=======
  copy_menagerie_resources ALL
  COMMAND ${CMAKE_COMMAND} -E copy
          ${menagerie_SOURCE_DIR}/wonik_allegro/right_hand.xml
          ${CMAKE_CURRENT_BINARY_DIR}/allegro/right_hand.xml
  COMMAND ${CMAKE_COMMAND} -E copy_directory
          ${menagerie_SOURCE_DIR}/wonik_allegro/assets
          ${CMAKE_CURRENT_BINARY_DIR}/allegro/assets
  COMMAND patch -o ${CMAKE_CURRENT_BINARY_DIR}/allegro/right_hand_modified.xml
          ${CMAKE_CURRENT_BINARY_DIR}/allegro/right_hand.xml
          <${CMAKE_CURRENT_SOURCE_DIR}/allegro/right_hand.xml.patch
>>>>>>> 189c25c2
  COMMAND ${CMAKE_COMMAND} -E copy_directory
          ${menagerie_SOURCE_DIR}/shadow_hand/assets
          ${CMAKE_CURRENT_BINARY_DIR}/hand/assets
  COMMAND ${CMAKE_COMMAND} -E copy
          ${menagerie_SOURCE_DIR}/franka_emika_panda/panda.xml
          ${CMAKE_CURRENT_BINARY_DIR}/panda/panda.xml
  COMMAND ${CMAKE_COMMAND} -E copy_directory
          ${menagerie_SOURCE_DIR}/franka_emika_panda/assets
          ${CMAKE_CURRENT_BINARY_DIR}/panda/assets
  COMMAND patch -o ${CMAKE_CURRENT_BINARY_DIR}/panda/panda_modified.xml
          ${CMAKE_CURRENT_BINARY_DIR}/panda/panda.xml
          <${CMAKE_CURRENT_SOURCE_DIR}/panda/panda.xml.patch
  COMMAND ${CMAKE_COMMAND} -E copy
          ${menagerie_SOURCE_DIR}/unitree_a1/a1.xml
          ${CMAKE_CURRENT_BINARY_DIR}/quadruped/a1.xml
  COMMAND ${CMAKE_COMMAND} -E copy_directory
          ${menagerie_SOURCE_DIR}/unitree_a1/assets
          ${CMAKE_CURRENT_BINARY_DIR}/quadruped/assets
  COMMAND patch -o ${CMAKE_CURRENT_BINARY_DIR}/quadruped/a1_modified.xml
          ${CMAKE_CURRENT_BINARY_DIR}/quadruped/a1.xml
          <${CMAKE_CURRENT_SOURCE_DIR}/quadruped/a1.xml.patch
  COMMAND ${CMAKE_COMMAND} -E copy_directory
          ${menagerie_SOURCE_DIR}/franka_emika_panda
          ${CMAKE_CURRENT_BINARY_DIR}/manipulation
  COMMAND ${CMAKE_COMMAND} -E copy_directory
          ${menagerie_SOURCE_DIR}/robotiq_2f85
          ${CMAKE_CURRENT_BINARY_DIR}/manipulation
  COMMAND ${CMAKE_COMMAND} -E copy
          ${menagerie_SOURCE_DIR}/skydio_x2/x2.xml
          ${CMAKE_CURRENT_BINARY_DIR}/quadrotor/quadrotor.xml
  COMMAND ${CMAKE_COMMAND} -E copy_directory
          ${menagerie_SOURCE_DIR}/skydio_x2/assets
          ${CMAKE_CURRENT_BINARY_DIR}/quadrotor/assets
  COMMAND patch -o ${CMAKE_CURRENT_BINARY_DIR}/quadrotor/quadrotor_modified.xml
          ${CMAKE_CURRENT_BINARY_DIR}/quadrotor/quadrotor.xml
          <${CMAKE_CURRENT_SOURCE_DIR}/quadrotor/quadrotor.xml.patch
  ## Cube solve task
  # copy cube model from MuJoCo
  COMMAND ${CMAKE_COMMAND} -E copy
          ${mujoco_SOURCE_DIR}/model/cube/cube_3x3x3.xml
          ${CMAKE_CURRENT_BINARY_DIR}/cube/cube_3x3x3.xml
  # copy cube assets from MuJoCo
  COMMAND ${CMAKE_COMMAND} -E copy_directory
          ${mujoco_SOURCE_DIR}/model/cube/assets
          ${CMAKE_CURRENT_BINARY_DIR}/cube/assets
  # modified cube model for task
  COMMAND patch -o ${CMAKE_CURRENT_BINARY_DIR}/cube/cube_3x3x3_modified.xml
          ${CMAKE_CURRENT_BINARY_DIR}/cube/cube_3x3x3.xml
          <${CMAKE_CURRENT_SOURCE_DIR}/cube/cube_3x3x3.xml.patch
  # modified cube model to transition model for scramble mode
  COMMAND patch -o ${CMAKE_CURRENT_BINARY_DIR}/cube/transition_model.xml
          ${CMAKE_CURRENT_BINARY_DIR}/cube/cube_3x3x3.xml
          <${CMAKE_CURRENT_SOURCE_DIR}/cube/transition_model.xml.patch
  # copy hand model from Menagerie
  COMMAND ${CMAKE_COMMAND} -E copy
          ${menagerie_SOURCE_DIR}/shadow_hand/right_hand.xml
          ${CMAKE_CURRENT_BINARY_DIR}/cube/right_hand.xml
  # copy hand assets from Menagerie
  COMMAND ${CMAKE_COMMAND} -E copy_directory
          ${menagerie_SOURCE_DIR}/shadow_hand/assets
          ${CMAKE_CURRENT_BINARY_DIR}/cube/assets

  # ALOHA
  COMMAND ${CMAKE_COMMAND} -E copy_directory
          ${menagerie_SOURCE_DIR}/aloha/assets
          ${CMAKE_CURRENT_BINARY_DIR}/bimanual/assets
  COMMAND ${CMAKE_COMMAND} -E copy
          ${menagerie_SOURCE_DIR}/aloha/aloha.xml
          ${CMAKE_CURRENT_BINARY_DIR}/bimanual/aloha.xml
  COMMAND ${CMAKE_COMMAND} -E copy
          ${menagerie_SOURCE_DIR}/aloha/integrated_cartesian_actuators.xml
          ${CMAKE_CURRENT_BINARY_DIR}/bimanual/integrated_cartesian_actuators.xml
  COMMAND patch -o ${CMAKE_CURRENT_BINARY_DIR}/bimanual/aloha_cartesian.xml
          ${CMAKE_CURRENT_BINARY_DIR}/bimanual/aloha.xml
          <${CMAKE_CURRENT_SOURCE_DIR}/bimanual/aloha.patch

  COMMAND ${CMAKE_COMMAND} -E copy
          ${menagerie_SOURCE_DIR}/robotis_op3/op3.xml
          ${CMAKE_CURRENT_BINARY_DIR}/op3/op3.xml
  COMMAND ${CMAKE_COMMAND} -E copy_directory
          ${menagerie_SOURCE_DIR}/robotis_op3/assets
          ${CMAKE_CURRENT_BINARY_DIR}/op3/assets
  COMMAND patch -o ${CMAKE_CURRENT_BINARY_DIR}/op3/op3_modified.xml
          ${CMAKE_CURRENT_BINARY_DIR}/op3/op3.xml
          <${CMAKE_CURRENT_SOURCE_DIR}/op3/op3.xml.patch

  COMMAND ${Python_EXECUTABLE}
          ${CMAKE_CURRENT_BINARY_DIR}/manipulation/merge_panda_robotiq.py
          ${CMAKE_CURRENT_BINARY_DIR}/manipulation/panda_robotiq.xml
  COMMENT "Copying Menagerie and dm_control assets into binary directory")

add_custom_target(copy_resources ALL
        COMMAND ${CMAKE_COMMAND} -E copy_directory
        ${CMAKE_CURRENT_SOURCE_DIR}
        ${CMAKE_CURRENT_BINARY_DIR}
        COMMENT "Copying tasks into binary directory")

add_dependencies(copy_model_resources copy_resources)

add_dependencies(libmjpc copy_model_resources)<|MERGE_RESOLUTION|>--- conflicted
+++ resolved
@@ -16,7 +16,6 @@
 # built binary.
 
 add_custom_target(
-<<<<<<< HEAD
   copy_model_resources ALL
   ## dm_control models
   # acrobot
@@ -66,8 +65,6 @@
   COMMAND ${CMAKE_COMMAND} -E copy
           ${menagerie_SOURCE_DIR}/shadow_hand/right_hand.xml
           ${CMAKE_CURRENT_BINARY_DIR}/hand/right_hand.xml
-=======
-  copy_menagerie_resources ALL
   COMMAND ${CMAKE_COMMAND} -E copy
           ${menagerie_SOURCE_DIR}/wonik_allegro/right_hand.xml
           ${CMAKE_CURRENT_BINARY_DIR}/allegro/right_hand.xml
@@ -77,7 +74,6 @@
   COMMAND patch -o ${CMAKE_CURRENT_BINARY_DIR}/allegro/right_hand_modified.xml
           ${CMAKE_CURRENT_BINARY_DIR}/allegro/right_hand.xml
           <${CMAKE_CURRENT_SOURCE_DIR}/allegro/right_hand.xml.patch
->>>>>>> 189c25c2
   COMMAND ${CMAKE_COMMAND} -E copy_directory
           ${menagerie_SOURCE_DIR}/shadow_hand/assets
           ${CMAKE_CURRENT_BINARY_DIR}/hand/assets
