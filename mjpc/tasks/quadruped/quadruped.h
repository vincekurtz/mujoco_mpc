--- conflicted
+++ resolved
@@ -35,13 +35,7 @@
 // -----------------------------------------------------------------------
   void Residual(const mjModel* model, const mjData* data,
                 double* residual) const override;
-<<<<<<< HEAD
-  void Transition(const mjModel* model, mjData* data) override;
-
-  int current_stage;
-=======
   void Transition(const mjModel* model, mjData* data, mjvScene* scene) override;
->>>>>>> 8eb0c773
 };
 
 class QuadrupedFlat : public Task {
